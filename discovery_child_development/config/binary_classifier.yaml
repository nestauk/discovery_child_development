# Training arguments
learning_rate: 0.00002
per_device_train_batch_size: 16
per_device_eval_batch_size: 16
gradient_accumulation_steps: 2
num_train_epochs: 30
weight_decay: 0
evaluation_strategy: "epoch"
save_strategy: "epoch"
metric_for_best_model: "f1"
load_best_model_at_end: True
early_stopping_patience: 5
report_to: "none"
<<<<<<< HEAD
problem_type: None

# Sample size
openalex_sample_size: 500
=======

# Type of problem for the classifier
problem_type: "single_label_classification"
>>>>>>> a0e49756
<|MERGE_RESOLUTION|>--- conflicted
+++ resolved
@@ -11,13 +11,9 @@
 load_best_model_at_end: True
 early_stopping_patience: 5
 report_to: "none"
-<<<<<<< HEAD
-problem_type: None
-
-# Sample size
-openalex_sample_size: 500
-=======
 
 # Type of problem for the classifier
 problem_type: "single_label_classification"
->>>>>>> a0e49756
+
+# Sample size
+openalex_sample_size: 500