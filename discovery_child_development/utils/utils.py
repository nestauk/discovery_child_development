import boto3
from botocore.exceptions import NoCredentialsError, PartialCredentialsError
import datetime
import os
import re
from typing import Optional, List
import json
import os
from typing import Generator
import yaml
from pathlib import Path


def list_subfolders_in_s3(bucket_name: str, parent_folder: str) -> List[str]:
    """
    List all subfolders within a specified parent directory in an S3 bucket.

    Args:
        bucket_name (str): The name of the S3 bucket.
        parent_folder (str): The parent directory path in the S3 bucket.

    Returns:
        list: A list of subfolder paths.
    """
    s3 = boto3.client("s3")

    # Ensure the parent_folder format is correct
    if not parent_folder.endswith("/"):
        parent_folder += "/"

    response = s3.list_objects_v2(
        Bucket=bucket_name, Prefix=parent_folder, Delimiter="/"
    )
    subfolders = [content["Prefix"] for content in response.get("CommonPrefixes", [])]

    return subfolders


def list_objects_in_subfolder(
    bucket_name: str, subfolder: str, search_string: Optional[str] = None
) -> List[str]:
    """List objects saved within a subfolder on S3

    Args:
        bucket_name (str): Name of the S3 bucket
        subfolder (str): Subfolder to search within
        search_string (Optional[str], optional): Search string to be compiled as regex. Defaults to None. If None,
        names of all objects within the folder will be returned.

    Returns:
        List[str]: _description_
    """
    s3 = boto3.client("s3")
    objects = s3.list_objects_v2(Bucket=bucket_name, Prefix=subfolder)
    objects = [obj["Key"].split("/")[-1] for obj in objects["Contents"]]
    if search_string:
        pattern = re.compile(search_string)
        objects = [obj for obj in objects if pattern.search(obj)]

    return objects


def parse_timestamp_from_folder_name(folder_name: str) -> Optional[datetime.datetime]:
    """Parse the datetime object from the folder name."""

    pattern = r"\d{8}_\d{6}"
    match = re.search(pattern, folder_name)
    if not match:
        return None
    else:
        try:
            return datetime.datetime.strptime(match.group(0), "%Y%m%d_%H%M%S")
        except ValueError:
            return None


def get_latest_subfolder(
    bucket_name: str, parent_folder: str, search_string: Optional[str] = None
) -> Optional[str]:
    """
    Get the subfolder with the most recent timestamp that optionally contains a specific string.

    Args:
        bucket_name (str): The name of the S3 bucket.
        parent_folder (str): The parent directory path in the S3 bucket.
        filter_str (str, optional): A string to filter the subfolders. Defaults to None.

    Returns:
        str: The path of the latest subfolder, or None if not found.
    """
    subfolders = list_subfolders_in_s3(bucket_name, parent_folder)

    if search_string is not None:
        subfolders = [folder for folder in subfolders if search_string in folder]

    # Extract timestamps and filter out invalid folder names
    parsed_folders = [
        (folder, parse_timestamp_from_folder_name(folder)) for folder in subfolders
    ]

    valid_folders = [
        (folder, timestamp) for folder, timestamp in parsed_folders if timestamp
    ]

    # Find the folder with the latest timestamp
    if valid_folders:
        latest_folder = max(valid_folders, key=lambda x: x[1])[0]
        return latest_folder
    else:
        return None


def copy_s3_object(bucket_name: str, source_key: str, destination_key: str) -> None:
    """Copy an object from a subfolder in an S3 bucket to another path within the same bucket.

    Args:
        bucket_name (str): Name of S3 bucket
        source_key (str): Original path of the object
        destination_key (str): Destination path where the object should be copied to
    """
    # Create an S3 client
    s3 = boto3.resource("s3")

    try:
        # Copy the object
        copy_source = {"Bucket": bucket_name, "Key": source_key}
        s3.meta.client.copy(copy_source, bucket_name, destination_key)
        print(
            f"File copied from {source_key} to {destination_key} in bucket {bucket_name}"
        )

    except NoCredentialsError:
        print("Credentials not available")
    except PartialCredentialsError:
        print("Incomplete credentials")
    except Exception as e:
        print(f"Error occurred: {e}")


<<<<<<< HEAD
def load_jsonl(path: str):
    """Load a jsonl file into a list of dicts."""
    with open(path, "r") as f:
        results = [json.loads(line) for line in f.readlines()]  # noqa: F841
    return results


def batch(lst: list, n: int) -> Generator:
    """Yield successive n-sized chunks from lst."""
    for i in range(0, len(lst), n):
        yield lst[i : i + n]


def create_directory_if_not_exists(dir_path: str) -> None:
    """Create a directory if it doesn't exist."""
    if not os.path.exists(dir_path):
        os.makedirs(dir_path)


def get_yaml_config(file_path: Path) -> Optional[dict]:
    """Fetch yaml config and return as dict if it exists."""
    if file_path.exists():
        with open(file_path, "rt") as f:
            return yaml.load(f.read(), Loader=yaml.FullLoader)


def current_time() -> str:
    """Return the current time as a string. Used as part of the session UUID."""
    # Get current date and time
    current_datetime = datetime.datetime.now()

    # Convert to a long number format
    datetime_string = current_datetime.strftime("%Y%m%d%H%M%S")

    return datetime_string
=======
def create_directory_if_not_exists(dir_path: str) -> None:
    """Create a directory if it doesn't exist."""
    if not os.path.exists(dir_path):
        os.makedirs(dir_path)
>>>>>>> b8d2c4fb
<|MERGE_RESOLUTION|>--- conflicted
+++ resolved
@@ -137,7 +137,6 @@
         print(f"Error occurred: {e}")
 
 
-<<<<<<< HEAD
 def load_jsonl(path: str):
     """Load a jsonl file into a list of dicts."""
     with open(path, "r") as f:
@@ -172,10 +171,4 @@
     # Convert to a long number format
     datetime_string = current_datetime.strftime("%Y%m%d%H%M%S")
 
-    return datetime_string
-=======
-def create_directory_if_not_exists(dir_path: str) -> None:
-    """Create a directory if it doesn't exist."""
-    if not os.path.exists(dir_path):
-        os.makedirs(dir_path)
->>>>>>> b8d2c4fb
+    return datetime_string