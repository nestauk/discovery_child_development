--- conflicted
+++ resolved
@@ -15,13 +15,6 @@
 from typing import Union
 
 import os
-<<<<<<< HEAD
-from dotenv import load_dotenv
-
-load_dotenv()
-
-client = openai.OpenAI(api_key=os.environ["OPENAI_API_KEY"])
-=======
 import dotenv
 import aiofiles
 from openai import OpenAI, AsyncOpenAI
@@ -375,5 +368,4 @@
             file = f"{filename}/parsed_json.jsonl"
 
         async with aiofiles.open(file, "a") as f:
-            await f.write(f"{json.dumps(item)}\n")
->>>>>>> cc81ffc6
+            await f.write(f"{json.dumps(item)}\n")