"""
This module contains functions for establishing a Google BigQuery client

Usage:
from discovery_child_development.utils.bigquery import create_client
client = create_client()

"""
from google.oauth2.service_account import Credentials
from google.cloud import bigquery
from pathlib import PosixPath

from discovery_child_development import PROJECT_DIR, BUCKET_NAME, logging
from nesta_ds_utils.loading_saving.S3 import download_file, upload_file, upload_obj

import pandas as pd
import datetime
from typing import List, Union
from pathlib import Path
import re
from os import environ, path
import dotenv

dotenv.load_dotenv()


def find_credentials(credentials_env_var: str) -> PosixPath:
    """Find credentials file

    For accessing some Google resources, we need credentials stored in a JSON file in `.credentials/`.
    This function takes the name of an environment variable as input and checks whether the corresponding
    credentials file exists. If not, it downloads the file from S3.

    Args:
        credentials_env_var (str): Name of the env var eg "GOOGLE_APPLICATION_CREDENTIALS". Your .env file should have paths to Google credentials files stored like "GOOGLE_APPLICATION_CREDENTIALS=<path-to-credentials-file>".

    Raises:
        EnvironmentError: If this env var is not recorded in `.env`
        Exception: If the function can neither find the credentials file nor download it from S3

    Returns:
        PosixPath: Path to the credentials file
    """
    # Check if the environment variable is set
    if credentials_env_var not in environ:
        raise EnvironmentError("The environment variable is not set.")

    credentials_json = PROJECT_DIR / environ.get(credentials_env_var)

    if not path.isfile(credentials_json):
        logging.info("Credentials not found. Downloading from S3...")
        try:
            download_file(
                path_from=f"credentials/{credentials_json.name}",
                bucket=BUCKET_NAME,
                path_to=str(credentials_json),
            )
        except Exception as e:
            raise Exception(f"Error downloading credentials from S3: {e}")

    return credentials_json


def create_client() -> bigquery.Client:
    """
    Instantiate Google BigQuery client to query data.

    Assumes service account key is saved at a path defined in the
    .env file as GOOGLE_APPLICATION_CREDENTIALS=<path>
    If credentials are not found in the specified location, then
    the function will downloads them from s3.

    Returns instantiated bigquery client with passed credentials.

    Raises:
        EnvironmentError: If the GOOGLE_APPLICATION_CREDENTIALS environment variable is not set.
        Exception: If there's an error downloading the credentials from S3.
    """
    credentials_json = find_credentials("GOOGLE_APPLICATION_CREDENTIALS")

    # Load credentials from the service account key JSON file
    credentials = Credentials.from_service_account_file(credentials_json)

    # Initialize a client with the provided credentials
    client = bigquery.Client(credentials=credentials)
    return client


def write_like_condition(term: Union[str, List[str]], table: str, field: str) -> str:
    """Create a LIKE condition for a search term or a list of search terms"""
    if len(term) == 1:
        return f'{table}.{field} LIKE "%{term[0]}%"'
    else:
        # Write an AND condition if more than one search term
        return "(" + " AND ".join([f'{table}.{field} LIKE "%{t}%"' for t in term]) + ")"


def create_patents_query(search_terms: List[str]) -> str:
<<<<<<< HEAD
    """Create a query to fetch data from BigQuery using search terms:
    the query checks search terms in the title and abstract
=======
    """Create a query to fetch patent data from BigQuery using search terms:
    the query checks search terms in the title and abstract.

    We access both google_patents_research.publications and google_patents.publications as
    the google_patents_research has abstracts translated into English, plus embeddings (if needed),
    while patents.publication has the grant date and other metadata
>>>>>>> 3830f06f

    Args:
    search_terms (List[str]): list of search terms

    Returns
    str: query to fetch data from BigQuery
    """

    # Create a list of 'LIKE' conditions for each search term
    like_conditions = {}
    for field in ["title", "abstract"]:
        like_conditions[field] = [
            write_like_condition(term, "gpr", field) for term in search_terms
        ]

    # Join conditions with 'OR'
    combined_conditions_title = " OR ".join(like_conditions["title"])
    combined_conditions_abstract = " OR ".join(like_conditions["abstract"])

    q = f"""
    WITH
    pubs as (
        SELECT DISTINCT
            pub.publication_number
        FROM `patents-public-data.patents.publications` pub
            INNER JOIN `patents-public-data.google_patents_research.publications` gpr ON
            pub.publication_number = gpr.publication_number
        WHERE
<<<<<<< HEAD
            ({combined_conditions_title})
            OR ({combined_conditions_abstract})
            AND pub.grant_date BETWEEN 20190101 AND 20231231
=======
            (({combined_conditions_title})
            OR ({combined_conditions_abstract}))
            AND ((pub.grant_date BETWEEN 20190101 AND 20231231) OR (pub.filing_date BETWEEN 20190101 AND 20231231))
>>>>>>> 3830f06f
    )

    SELECT
        gpr.publication_number,
<<<<<<< HEAD
        url,
        pub.grant_date,
=======
        pub.application_number,
        pub.family_id,
        url,
        pub.filing_date,
        pub.grant_date,
        pub.publication_date,
        pub.priority_date,
>>>>>>> 3830f06f
        title,
        title_translated,
        abstract,
        abstract_translated,
        top_terms,
<<<<<<< HEAD
        embedding_v1,
=======
        pub.country_code,
        pub.inventor_harmonized,
        pub.assignee_harmonized,
        pub.cpc,
>>>>>>> 3830f06f
    FROM `patents-public-data.patents.publications` pub
        INNER JOIN `patents-public-data.google_patents_research.publications` gpr ON
        pub.publication_number = gpr.publication_number
    WHERE
        gpr.publication_number IN (SELECT publication_number FROM pubs)
    """

    return q


def dry_run(client: bigquery.Client, query: str) -> None:
    """Dry run a query to estimate the size of the query"""
    job_config = bigquery.QueryJobConfig(dry_run=True, use_query_cache=False)
    query_job = client.query(query, job_config=job_config)
    logging.info(
        "This query will process {} GB.".format(
            round(query_job.total_bytes_processed / 1e9, 3)
        )
    )


def upload_query_to_s3(
    query_name: str,
    path: str,
    query_df: pd.DataFrame,
    query: str,
    metadata: List[str] = None,
) -> None:
    """Upload query results to S3. Saves the results in a subfolder
    with the name {query_name}_{timestamp}, with the timestamp added
    to avoid overwriting existing results.

    Args:
        query_name (str): Arbitrary, user-chosen name of the query
        path (str): S3 path to upload to
        query_df (pd.DataFrame): Query results
        query (str): Query string
        metadata (List[str], optional): List of metadata files to upload. Defaults to None.

    """
    timestamp = datetime.datetime.now().strftime("%Y%m%d_%H%M%S")
    query_name = f"{query_name}_{timestamp}"

    # Upload the data
    upload_obj(
        query_df,
        environ["S3_BUCKET"],
        f"{path}{query_name}/{query_name}.parquet",
    )
    # Upload the query
    upload_obj(
        query,
        environ["S3_BUCKET"],
        f"{path}{query_name}/{query_name}_query.txt",
    )
    # Upload any other metadata files
    if type(metadata) is not None:
        for file in metadata:
            filename = Path(file).stem + Path(file).suffix
            upload_file(
                str(file),
                environ["S3_BUCKET"],
                f"{path}{query_name}/{filename}",
            )
    logging.info(f"Query results uploaded to {path}{query_name}/")<|MERGE_RESOLUTION|>--- conflicted
+++ resolved
@@ -96,17 +96,12 @@
 
 
 def create_patents_query(search_terms: List[str]) -> str:
-<<<<<<< HEAD
-    """Create a query to fetch data from BigQuery using search terms:
-    the query checks search terms in the title and abstract
-=======
     """Create a query to fetch patent data from BigQuery using search terms:
     the query checks search terms in the title and abstract.
 
     We access both google_patents_research.publications and google_patents.publications as
     the google_patents_research has abstracts translated into English, plus embeddings (if needed),
     while patents.publication has the grant date and other metadata
->>>>>>> 3830f06f
 
     Args:
     search_terms (List[str]): list of search terms
@@ -135,23 +130,13 @@
             INNER JOIN `patents-public-data.google_patents_research.publications` gpr ON
             pub.publication_number = gpr.publication_number
         WHERE
-<<<<<<< HEAD
-            ({combined_conditions_title})
-            OR ({combined_conditions_abstract})
-            AND pub.grant_date BETWEEN 20190101 AND 20231231
-=======
             (({combined_conditions_title})
             OR ({combined_conditions_abstract}))
             AND ((pub.grant_date BETWEEN 20190101 AND 20231231) OR (pub.filing_date BETWEEN 20190101 AND 20231231))
->>>>>>> 3830f06f
     )
 
     SELECT
         gpr.publication_number,
-<<<<<<< HEAD
-        url,
-        pub.grant_date,
-=======
         pub.application_number,
         pub.family_id,
         url,
@@ -159,20 +144,15 @@
         pub.grant_date,
         pub.publication_date,
         pub.priority_date,
->>>>>>> 3830f06f
         title,
         title_translated,
         abstract,
         abstract_translated,
         top_terms,
-<<<<<<< HEAD
-        embedding_v1,
-=======
         pub.country_code,
         pub.inventor_harmonized,
         pub.assignee_harmonized,
         pub.cpc,
->>>>>>> 3830f06f
     FROM `patents-public-data.patents.publications` pub
         INNER JOIN `patents-public-data.google_patents_research.publications` gpr ON
         pub.publication_number = gpr.publication_number
