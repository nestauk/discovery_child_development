--- conflicted
+++ resolved
@@ -95,11 +95,7 @@
         kwargs_reading={"index_col": 0},
     )
 
-<<<<<<< HEAD
 
-=======
-  
->>>>>>> 0a180662
 def get_detection_management_labels() -> pd.DataFrame:
     """Get relevance labels from S3
     Returns:
