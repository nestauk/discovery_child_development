"""Module for getting labelled data from S3"""
import pandas as pd
from pathlib import Path
from discovery_child_development import S3_BUCKET, PROJECT_DIR, get_yaml_config
from discovery_child_development.utils import jsonl_utils
from nesta_ds_utils.loading_saving import S3


def get_relevance_labels() -> pd.DataFrame:
    """Get relevance labels from S3

    Returns:
        pd.DataFrame: A DataFrame containing the relevance labels.
            Columns are:
                - id: The ID of the work
                - source: The source of the data (so far: openalex or patent)
                - text: The text of the work (title + abstract)
                - prediction: Relevant (is about preschool-age child development),
                    Not-relevant, Not-specified (might be about child development but age unclear)
                - model: The model used to make the prediction
                - timestamp: The timestamp of the prediction
    """
    config = get_yaml_config(
        PROJECT_DIR
        / "discovery_child_development/pipeline/labelling/relevance/config.yaml"
    )
    local_path = f'{config["local_output_directory"]}/{config["output_filename"]}.jsonl'
    Path(local_path).parent.mkdir(parents=True, exist_ok=True)
    data = jsonl_utils.download_file_from_s3(
        bucket_name=S3_BUCKET,
        s3_file_name=f'{config["s3_directory"]}{config["output_filename"]}.jsonl',
        local_file=f"{str(PROJECT_DIR)}/{local_path}",
<<<<<<< HEAD
    )
    return pd.DataFrame(data)


def get_taxonomy_labels(raw: bool = False) -> pd.DataFrame:
    """Get relevance labels from S3

    If raw=True, then downloads the unprocessed outputs from OpenAI API.
    Otherwises, fetches the slighty cleaned prediction outptus. In each case,
    you can use the 'predictions' column for the labels.

    Returns:
        pd.DataFrame: A DataFrame containing the relevance labels.
            Columns are:
                - id: The ID of the work
                - source: The source of the data (so far: openalex or patent)
                - text: The text of the work (title + abstract)
                - prediction: Relevant (is about preschool-age child development),
                    Not-relevant, Not-specified (might be about child development but age unclear)
                - model: The model used to make the prediction
                - timestamp: The timestamp of the prediction
    """
    config = get_yaml_config(
        PROJECT_DIR
        / "discovery_child_development/pipeline/labelling/taxonomy_v2/config.yaml"
    )
    if raw:
        fname = config["output_filename"] + "_raw.jsonl"
        local_path = f'{config["local_output_directory"]}/{fname}'
        Path(local_path).parent.mkdir(parents=True, exist_ok=True)
        data = jsonl_utils.download_file_from_s3(
            bucket_name=S3_BUCKET,
            s3_file_name=f'{config["s3_directory"]}{fname}',
            local_file=f"{str(PROJECT_DIR)}/{local_path}",
        )
        return pd.DataFrame(data)
    else:
        return S3.download_obj(
            bucket=S3_BUCKET,
            path_from=f'{config["s3_directory"]}{config["output_filename"]}.parquet',
            download_as="dataframe",
        )


def get_detection_management_labels() -> pd.DataFrame:
    """Get relevance labels from S3

    Returns:
        pd.DataFrame: A DataFrame containing the relevance labels.
            Columns are:
                - id: The ID of the work
                - source: The source of the data (so far: openalex or patent)
                - text: The text of the work (title + abstract)
                - prediction: Relevant (is about preschool-age child development),
                    Not-relevant, Not-specified (might be about child development but age unclear)
                - model: The model used to make the prediction
                - timestamp: The timestamp of the prediction
    """
    config = get_yaml_config(
        PROJECT_DIR
        / "discovery_child_development/pipeline/labelling/detection_management/config.yaml"
    )
    local_path = f'{config["local_output_directory"]}/{config["output_filename"]}.jsonl'
    Path(local_path).parent.mkdir(parents=True, exist_ok=True)
    data = jsonl_utils.download_file_from_s3(
        bucket_name=S3_BUCKET,
        s3_file_name=f'{config["s3_directory"]}{config["output_filename"]}.jsonl',
        local_file=f"{str(PROJECT_DIR)}/{local_path}",
=======
>>>>>>> 61a01a99
    )
    return pd.DataFrame(data)


def get_taxonomy_labels(raw: bool = False) -> pd.DataFrame:
    """Get taxonomy labels from S3

    If raw=True, then downloads the unprocessed outputs from OpenAI API.
    Otherwises, fetches the slighty cleaned prediction outptus. In each case,
    you can use the 'predictions' column for the labels.

    Returns:
        pd.DataFrame: A DataFrame containing the relevance labels.
            Columns are:
                - id: The ID of the work
                - source: The source of the data (so far: openalex or patent)
                - text: The text of the work (title + abstract)
                - prediction: Relevant (is about preschool-age child development),
                    Not-relevant, Not-specified (might be about child development but age unclear)
                - model: The model used to make the prediction
                - timestamp: The timestamp of the prediction
    """
    config = get_yaml_config(
        PROJECT_DIR
        / "discovery_child_development/pipeline/labelling/taxonomy_v2/config.yaml"
    )
    if raw:
        fname = config["output_filename"] + "_raw.jsonl"
        local_path = f'{config["local_output_directory"]}/{fname}'
        Path(local_path).parent.mkdir(parents=True, exist_ok=True)
        data = jsonl_utils.download_file_from_s3(
            bucket_name=S3_BUCKET,
            s3_file_name=f'{config["s3_directory"]}{fname}',
            local_file=f"{str(PROJECT_DIR)}/{local_path}",
        )
        return pd.DataFrame(data)
    else:
        return S3.download_obj(
            bucket=S3_BUCKET,
            path_from=f'{config["s3_directory"]}{config["output_filename"]}.parquet',
            download_as="dataframe",
        )<|MERGE_RESOLUTION|>--- conflicted
+++ resolved
@@ -30,49 +30,8 @@
         bucket_name=S3_BUCKET,
         s3_file_name=f'{config["s3_directory"]}{config["output_filename"]}.jsonl',
         local_file=f"{str(PROJECT_DIR)}/{local_path}",
-<<<<<<< HEAD
     )
     return pd.DataFrame(data)
-
-
-def get_taxonomy_labels(raw: bool = False) -> pd.DataFrame:
-    """Get relevance labels from S3
-
-    If raw=True, then downloads the unprocessed outputs from OpenAI API.
-    Otherwises, fetches the slighty cleaned prediction outptus. In each case,
-    you can use the 'predictions' column for the labels.
-
-    Returns:
-        pd.DataFrame: A DataFrame containing the relevance labels.
-            Columns are:
-                - id: The ID of the work
-                - source: The source of the data (so far: openalex or patent)
-                - text: The text of the work (title + abstract)
-                - prediction: Relevant (is about preschool-age child development),
-                    Not-relevant, Not-specified (might be about child development but age unclear)
-                - model: The model used to make the prediction
-                - timestamp: The timestamp of the prediction
-    """
-    config = get_yaml_config(
-        PROJECT_DIR
-        / "discovery_child_development/pipeline/labelling/taxonomy_v2/config.yaml"
-    )
-    if raw:
-        fname = config["output_filename"] + "_raw.jsonl"
-        local_path = f'{config["local_output_directory"]}/{fname}'
-        Path(local_path).parent.mkdir(parents=True, exist_ok=True)
-        data = jsonl_utils.download_file_from_s3(
-            bucket_name=S3_BUCKET,
-            s3_file_name=f'{config["s3_directory"]}{fname}',
-            local_file=f"{str(PROJECT_DIR)}/{local_path}",
-        )
-        return pd.DataFrame(data)
-    else:
-        return S3.download_obj(
-            bucket=S3_BUCKET,
-            path_from=f'{config["s3_directory"]}{config["output_filename"]}.parquet',
-            download_as="dataframe",
-        )
 
 
 def get_detection_management_labels() -> pd.DataFrame:
@@ -99,8 +58,6 @@
         bucket_name=S3_BUCKET,
         s3_file_name=f'{config["s3_directory"]}{config["output_filename"]}.jsonl',
         local_file=f"{str(PROJECT_DIR)}/{local_path}",
-=======
->>>>>>> 61a01a99
     )
     return pd.DataFrame(data)
 
