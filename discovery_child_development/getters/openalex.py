from dotenv import load_dotenv
from nesta_ds_utils.loading_saving import S3
import pandas as pd
from typing import Optional, Tuple

from discovery_child_development import PROJECT_DIR, S3_BUCKET, config, logging
from discovery_child_development.utils import utils

load_dotenv()

FILEPATH_PROCESSED = utils.get_latest_subfolder(
    S3_BUCKET, "data/openAlex/processed/taxonomy_classifier"
)
TEST_TRAIN_FILENAME = "openalex_data_train.csv"


SCORE_THRESHOLD = 0.3

INPUT_DATA_PATH = "data/openAlex"
INPUT_DATA_PATH = utils.get_latest_subfolder(S3_BUCKET, INPUT_DATA_PATH)
ABSTRACTS_FILENAME = "openalex_abstracts.csv"
CONCEPTS_METADATA_FILENAME = "concepts_metadata.csv"

VECTORS_FILEPATH = utils.get_latest_subfolder(S3_BUCKET, "data/openAlex/vectors")
VECTORS_FILENAME = "sentence_vectors_384.parquet"


def get_abstracts(
    bucket: str = S3_BUCKET, input_path: str = INPUT_DATA_PATH
) -> pd.DataFrame:
    """Downloads OpenAlex text data (titles and abstracts) from S3.

    Args:
        bucket (str, optional): Name of the bucket where the data is stored. Defaults to S3_BUCKET.
        input_path (str, optional): Path to the folder where the data is stored. Defaults to INPUT_DATA_PATH.

    Returns:
        pandas.DataFrame: A pandas dataframe with following columns:
            - id (str): the id of the paper eg "https://openalex.org/W4249228678"
            - title (str): the title of the paper
            - abstract (str): the abstract of the paper
            - text (str): the concatenation of title and abstract
    """
    openalex_data = S3.download_obj(
        bucket,
        path_from=f"{input_path}{ABSTRACTS_FILENAME}",
        download_as="dataframe",
        kwargs_reading={"index_col": 0},
    )
    return openalex_data


def get_concepts_metadata(
    bucket: str = S3_BUCKET, input_path: str = INPUT_DATA_PATH
) -> pd.DataFrame:
    """Downloads OpenAlex concepts metadata from S3.

    Args:
        bucket (str, optional): Name of the bucket where the data is stored. Defaults to S3_BUCKET.
        input_path (str, optional): Path to the folder where the data is stored. Defaults to INPUT_DATA_PATH.

    Returns:
        pandas.DataFrame: A dataframe with multiple rows per OpenAlex ID,
            and one row per concept per ID. The columns are:
            - openalex_id (str): the id of the paper eg "https://openalex.org/W4249228678"
            - title (str): the title of the paper
            - year (int): the year of the paper
            - concept_id (str): the id of the concept eg "https://openalex.org/C71924100"
            - wikidata (str): the wikidata id of the concept eg "https://www.wikidata.org/wiki/Q11190"
            - display_name (str): the display name of the concept eg "Medicine"
            - level (int): the level of the concept in the hierarchy. 0 = least granular, 5 = most granular.
            - score (float): the score of the concept for this paper. Higher score means more relevant.

             ```
            openalex_id                       title                                               year  concept_id                    wikidata                               display_name                 level  score
            0  https://openalex.org/W4249228678  REPRINT OF: Relationship of Childhood Abuse an...  2019  https://openalex.org/C71924100  https://www.wikidata.org/wiki/Q11190  Medicine                     0     0.669585
            1  https://openalex.org/W4249228678  REPRINT OF: Relationship of Childhood Abuse an...  2019  https://openalex.org/C2992354236 https://www.wikidata.org/wiki/Q43414  Sexual abuse                4     0.583067
            2  https://openalex.org/W4249228678  REPRINT OF: Relationship of Childhood Abuse an...  2019  https://openalex.org/C118552586  https://www.wikidata.org/wiki/Q7867   Psychiatry                  1     0.529665
            3  https://openalex.org/W4249228678  REPRINT OF: Relationship of Childhood Abuse an...  2019  https://openalex.org/C190385971  https://www.wikidata.org/wiki/Q373494 Injury prevention          3     0.483131
            4  https://openalex.org/W4249228678  REPRINT OF: Relationship of Childhood Abuse an...  2019  https://openalex.org/C187155963  https://www.wikidata.org/wiki/Q629029 Occupational safety and...  2     0.471979
            ```
    """
    openalex_concepts = S3.download_obj(
        bucket,
        path_from=f"{input_path}{CONCEPTS_METADATA_FILENAME}",
        download_as="dataframe",
        kwargs_reading={"index_col": 0},
    )

    return openalex_concepts


def get_labelled_data(
    filepath: str = FILEPATH_PROCESSED,
    filename: str = TEST_TRAIN_FILENAME,
    score_threshold: float = SCORE_THRESHOLD,
    s3_bucket: str = S3_BUCKET,
    train: bool = True,
) -> Tuple[pd.DataFrame, str]:
    """Downloads preprocessed OpenAlex data from S3 (either the training&validation, or the test set),
    and filters it to only include papers with a score above a threshold.

    Args:
        filepath (str, optional): Path to the data within the bucket. Defaults to FILEPATH_PROCESSED.
        filename (str, optional): Name of the csv. Defaults to TEST_TRAIN_FILENAME.
        score_threshold (float, optional): Get rid of concept/paper combinations where the OA algorithm's confidence in a concept is below this threshold. Defaults to SCORE_THRESHOLD.
        s3_bucket (str, optional): Name of the bucket where data is stored. Defaults to S3_BUCKET.
        train (bool, optional): Should this be the training set or the test set? Defaults to True (training set).

    Returns:
        Tuple[pd.DataFrame, str]: A tuple containing a dataframe with one row per paper/concept combination; and the file path as a string.
    """

    if train == True:
        filename = filename
    else:
        filename = str.replace(filename, "train", "test")

    filepath = f"{filepath}{filename}"

    openalex_data = S3.download_obj(
        s3_bucket,
        path_from=filepath,
        download_as="dataframe",
        kwargs_reading={"index_col": 0},
    )

    openalex_filtered = openalex_data[openalex_data["score"] >= score_threshold]

    return openalex_filtered, filepath


def get_sentence_embeddings(
    s3_bucket: str = S3_BUCKET,
    filepath: str = VECTORS_FILEPATH,
    filename: str = VECTORS_FILENAME,
<<<<<<< HEAD
=======
    id: str = "openalex_id",
>>>>>>> 11ae1e80
) -> pd.DataFrame:
    # Load embeddings
    embeddings = S3.download_obj(
        s3_bucket,
        path_from=f"{filepath}{filename}",
        download_as="dataframe",
    )

    embeddings = embeddings.set_index(id)
    return embeddings<|MERGE_RESOLUTION|>--- conflicted
+++ resolved
@@ -134,10 +134,7 @@
     s3_bucket: str = S3_BUCKET,
     filepath: str = VECTORS_FILEPATH,
     filename: str = VECTORS_FILENAME,
-<<<<<<< HEAD
-=======
     id: str = "openalex_id",
->>>>>>> 11ae1e80
 ) -> pd.DataFrame:
     # Load embeddings
     embeddings = S3.download_obj(
