--- conflicted
+++ resolved
@@ -12,10 +12,7 @@
 FILEPATH_PROCESSED = (
     f"data/openAlex/processed/openalex_data_{CONCEPT_IDS}_year-{YEARS}_train.csv"
 )
-<<<<<<< HEAD
-=======
 VECTORS_FILEPATH = "data/openAlex/vectors/sentence_vectors_384.parquet"
->>>>>>> a4c6ad75
 SCORE_THRESHOLD = 0.3
 
 
@@ -106,9 +103,6 @@
 
     openalex_filtered = openalex_data[openalex_data["score"] >= score_threshold]
 
-<<<<<<< HEAD
-    return openalex_filtered, filepath
-=======
     return openalex_filtered, filepath
 
 
@@ -121,5 +115,4 @@
     )
 
     embeddings = embeddings.set_index("openalex_id")
-    return embeddings
->>>>>>> a4c6ad75
+    return embeddings