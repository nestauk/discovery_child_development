--- conflicted
+++ resolved
@@ -100,38 +100,6 @@
     return taxonomy_data
 
 
-def get_gpt_labelled_sample(
-    s3_bucket: str = S3_BUCKET, s3_file: str = GPT_LABELLED_DATA
-) -> pd.DataFrame:
-    """
-    Downloads a dataset of OpenAlex abstracts and patents labelled with GPT.
-
-    This function retrieves a dataset that has been processed by feeding the output
-    of the `get_labelling_sample()` function to a GPT model for labelling. The dataset
-    contains OpenAlex abstracts and patents, each labelled with GPT. The labels include
-    topics and categories relevant to the content of each abstract or patent.
-
-    The dataset is structured as a DataFrame with columns such as 'id', 'text', 'source',
-    'cost', 'labels_raw', and 'labels'. Each row represents an individual abstract or
-    patent, including its textual content, source (e.g., patents), associated cost for
-    processing, raw labels, and processed labels.
-
-    Parameters:
-    - s3_bucket (str): The name of the S3 bucket where the data is stored.
-    - s3_file (str): The specific file in the S3 bucket to be downloaded.
-
-    Returns:
-    - DataFrame: A pandas DataFrame with the following columns:
-                'id' - unique identifier for the abstract/patent
-                'text' - text of the abstract/patent
-                'source' - either OpenAlex or patents
-                'cost' - cost of the GPT input and output for this text
-                'labels_raw' - raw labels output by GPT
-                'labels' - cleaned, processed labels
-    """
-    return nesta_s3.download_obj(s3_bucket, s3_file, download_as="dataframe")
-
-
 def get_training_data(
     split: str = "train",
     s3_bucket: str = S3_BUCKET,
@@ -188,8 +156,6 @@
     return jsonl.download_file_from_s3(s3_bucket, s3_file, local_file)
 
 
-<<<<<<< HEAD
-=======
 def get_gpt_labelled_sample(
     s3_bucket: str = S3_BUCKET, s3_file: str = GPT_LABELLED_DATA
 ) -> pd.DataFrame:
@@ -215,7 +181,6 @@
     return nesta_s3.download_obj(s3_bucket, s3_file, download_as="dataframe")
 
 
->>>>>>> c1f6881b
 def get_prodigy_labelled_data(
     s3_bucket: str = S3_BUCKET,
     s3_file: str = S3_PRODIGY_DATA_PATH,
