--- conflicted
+++ resolved
@@ -32,14 +32,7 @@
 from discovery_child_development.utils import wandb as wb
 
 load_dotenv()
-<<<<<<< HEAD
-
-S3_BUCKET = os.environ.get("S3_BUCKET")
-PARAMS = import_config("config.yaml")
-CONCEPT_IDS = "|".join(PARAMS["openalex_concepts"])
-=======
 CONCEPT_IDS = "|".join(config["openalex_concepts"])
->>>>>>> a4c6ad75
 INPUT_PATH = "data/openAlex/processed/"
 INPUT_FILE = f"openalex_data_{CONCEPT_IDS}_year-2019-2020-2021-2022-2023_train.csv"
 VECTORS_FILEPATH = "data/openAlex/vectors/sentence_vectors_384.parquet"
@@ -292,8 +285,6 @@
     vectors_filepath: str = VECTORS_FILEPATH,
     model_path: str = MODEL_PATH,
 ) -> None:
-<<<<<<< HEAD
-=======
     """
     Runs a baseline model for classification based on a specified model type, either using a majority combination
     or the most probable label approach. The function integrates with Weights & Biases (wandb) for experiment tracking.
@@ -325,7 +316,6 @@
     ValueError: If an invalid model type is specified.
     """
 
->>>>>>> a4c6ad75
     valid_inputs = ["majority_combination", "most_probable"]
 
     if model_type not in valid_inputs:
@@ -445,11 +435,7 @@
     )
     logging.info(metrics)
 
-<<<<<<< HEAD
-    confusion_matrix = classification_utils.create_heatmap_table(
-=======
     confusion_matrix = classification_utils.create_confusion_matrix(
->>>>>>> a4c6ad75
         Y_train, baseline_predictions, mlb.classes_, proportions=False
     )
 
